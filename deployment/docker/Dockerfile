--- conflicted
+++ resolved
@@ -1,13 +1,8 @@
-<<<<<<< HEAD
-# Single-stage Docker build for Resume Job Matcher (simplified to fix spaCy model issue)
-FROM python:3.11-slim
-=======
 # Multi-stage Docker build for Resume Job Matcher
 # This Dockerfile creates an optimized production image
 
 # Build stage
 FROM python:3.11-slim as builder
->>>>>>> c88f7f45
 
 WORKDIR /app
 
@@ -15,27 +10,22 @@
 RUN apt-get update && apt-get install -y \
     build-essential \
     curl \
-<<<<<<< HEAD
-    && rm -rf /var/lib/apt/lists/* \
-    && groupadd -r appuser && useradd -r -g appuser appuser
-=======
     gcc \
     g++ \
     && rm -rf /var/lib/apt/lists/*
->>>>>>> c88f7f45
 
 # Copy requirements and install Python dependencies
 COPY requirements.txt .
-RUN pip install --no-cache-dir -r requirements.txt
-RUN pip install --no-cache-dir pydantic-settings
+RUN pip install --no-cache-dir --user -r requirements.txt
+RUN pip install --no-cache-dir --user pydantic-settings
 
 # Download spacy model
+ENV PATH=/root/.local/bin:$PATH
 RUN python -m spacy download en_core_web_sm
 
-<<<<<<< HEAD
 # Verify spacy model installation
 RUN python -c "import spacy; nlp = spacy.load('en_core_web_sm'); print('spaCy model loaded successfully')"
-=======
+
 # Production stage
 FROM python:3.11-slim
 
@@ -49,9 +39,11 @@
     && apt-get clean \
     && groupadd -r appuser && useradd -r -g appuser appuser
 
-# Copy Python packages from builder stage
+# Copy Python packages and spaCy models from builder stage
 COPY --from=builder /root/.local /home/appuser/.local
->>>>>>> c88f7f45
+
+# Set PATH for user packages
+ENV PATH=/home/appuser/.local/bin:$PATH
 
 # Copy entrypoint script
 COPY deployment/docker/docker-entrypoint.sh /usr/local/bin/
