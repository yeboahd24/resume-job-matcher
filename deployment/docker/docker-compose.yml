--- conflicted
+++ resolved
@@ -1,9 +1,5 @@
-<<<<<<< HEAD
-# version: '3.8'
-=======
 # Docker Compose file for Resume Job Matcher
 # Removed version as it's obsolete in newer Docker Compose versions
->>>>>>> c88f7f45
 
 services:
   redis:
